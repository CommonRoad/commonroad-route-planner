import os
from pathlib import Path
from time import perf_counter

# typing
from typing import List

import numpy as np

# commonrad
from commonroad.common.file_reader import CommonRoadFileReader

# Own Code base
from commonroad_route_planner.route_planner import RoutePlanner
from commonroad_route_planner.utility.map_matching import MapMatcher
from commonroad_route_planner.utility.visualization import visualize_route


def main(save_imgs: bool = False, use_cr2023_challenge: bool = False):
    # ========== initialization =========== #
<<<<<<< HEAD

    if use_cr2023_challenge:
        path_scenarios = (
            Path(__file__).parents[1] / "tutorial/commonroad_challenge_2023"
        )
=======
    if(use_cr2023_challenge):
        path_scenarios = Path(__file__).parents[1] / "tutorial/commonroad_challenge_2023"
>>>>>>> a504ba83
    else:
        path_scenarios = Path(__file__).parents[1] / "scenarios"

    ignored_scenarios: List = [
        # "USA_Peach-3_1_T-1",
    ]

    for idx, filename in enumerate(sorted(os.listdir(path_scenarios))):
        id_scenario = filename.split(".")[0]
        if id_scenario in ignored_scenarios:
            continue
        print(f"Testing scenario {filename}")
        # read in scenario and planning problem set
        scenario, planning_problem_set = CommonRoadFileReader(
            f"{path_scenarios / id_scenario}.xml"
        ).open()
        # retrieve the first planning problem in the problem set
        planning_problem = list(planning_problem_set.planning_problem_dict.values())[0]

        t_start = perf_counter()
        # ========== route planning =========== #
        # instantiate a route planner with the scenario and the planning problem
        route_planner = RoutePlanner(
            scenario,
            planning_problem,
            use_predecessors_to_pass_through_goal_state=False,
        )
        # plan routes, and save the routes in a route candidate holder
        candidate_holder = route_planner.plan_routes()

        # ========== retrieving routes =========== #
        # here we retrieve the first route in the list, this is equivalent to: route = list_routes[0]
        route = candidate_holder.retrieve_first_route(retrieve_shortest=True)
        print(f"[Time] Retrieving first route took {perf_counter() - t_start}")

        # Add dummy position and test additional point generation
        dummy_position: np.ndarray = route.reference_path[0, :]
        route.reference_path, success = RoutePlanner.extend_reference_path_at_start(
            route.reference_path, dummy_position
        )

        # option 2: retrieve all routes
        list_routes, num_route_candidates = candidate_holder.retrieve_all_routes()
        print(f"Number of route candidates: {num_route_candidates}")

        # ========== visualization =========== #
        visualize_route(
            route,
            id_scenario,
            save_img=save_imgs,
            draw_route_lanelets=True,
            draw_reference_path=True,
        )

        print(f"checked {(idx*100/len(os.listdir(path_scenarios))):.2f}% of scenarios")

        print(f" \n \n")

        # ========== map matching ============ #
        scenario, planning_problem = CommonRoadFileReader(
            Path(__file__).parents[1] / "scenarios/DEU_Gar-3_2_T-1.xml"
        ).open()

        mm = MapMatcher(scenario.lanelet_network, 2)
        lt_sequence = mm.map_matching(
            scenario.dynamic_obstacles[0].prediction.trajectory.state_list
        )

        if lt_sequence != [54508, 54541, 54494, 54520, 54490]:
            raise ValueError
        else:
            print("Map matching successful.")


if __name__ == "__main__":
    main(save_imgs=True, use_cr2023_challenge=False)<|MERGE_RESOLUTION|>--- conflicted
+++ resolved
@@ -18,16 +18,8 @@
 
 def main(save_imgs: bool = False, use_cr2023_challenge: bool = False):
     # ========== initialization =========== #
-<<<<<<< HEAD
-
-    if use_cr2023_challenge:
-        path_scenarios = (
-            Path(__file__).parents[1] / "tutorial/commonroad_challenge_2023"
-        )
-=======
     if(use_cr2023_challenge):
         path_scenarios = Path(__file__).parents[1] / "tutorial/commonroad_challenge_2023"
->>>>>>> a504ba83
     else:
         path_scenarios = Path(__file__).parents[1] / "scenarios"
 
