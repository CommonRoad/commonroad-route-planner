--- conflicted
+++ resolved
@@ -6,23 +6,7 @@
 __email__ = "tobias.mascetta@tum.de"
 __status__ = "Release"
 
-<<<<<<< HEAD
-
-#############################################################
-#
-#
-#  TODO: Refactor!
-#
-#
-#
-#
-#
-#
-#
-######################################################################
-
-=======
->>>>>>> 82bbef6a
+
 import logging
 import warnings
 
@@ -236,16 +220,7 @@
             )
 
         # check different backend
-<<<<<<< HEAD
-        elif self.backend == RoutePlanner.Backend.NETWORKX:
-            self.planner = NetworkxRoutePlanner(
-                self.lanelet_network,
-                self.ids_lanelets_permissible,
-                self.overtake_states,
-                self.extended_search)
-
-=======
->>>>>>> 82bbef6a
+
         else:
             self._planner = NetworkxRoutePlanner(
                 lanelet_network=self._lanelet_network,
