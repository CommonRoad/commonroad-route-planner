--- conflicted
+++ resolved
@@ -1,10 +1,6 @@
 [project]
 name = "commonroad-route-planner"
-<<<<<<< HEAD
-version = "2025.0.1"
-=======
 version = "2025.1.0"
->>>>>>> 0cf1ab9a
 description = "Route and reference path planning tool for CommonRoad scenarios"
 authors = [{name = "Tobias Mascetta", email= "<commonroad@lists.lrz.de>"}]
 license = "BSD"
