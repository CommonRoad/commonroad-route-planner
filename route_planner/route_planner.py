--- conflicted
+++ resolved
@@ -341,10 +341,6 @@
             else:
                 # no possible route to advance
                 break
-<<<<<<< HEAD
-
-=======
->>>>>>> 7c1bc826
             id_lanelet_start = lanelet.lanelet_id
         return route
 
